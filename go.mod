--- conflicted
+++ resolved
@@ -8,13 +8,8 @@
 	k8s.io/api v0.25.3
 	k8s.io/apiextensions-apiserver v0.25.0
 	k8s.io/apimachinery v0.25.3
-<<<<<<< HEAD
-	k8s.io/client-go v0.25.0
-	k8s.io/klog/v2 v2.80.0
-=======
 	k8s.io/client-go v0.25.3
 	k8s.io/klog/v2 v2.80.1
->>>>>>> eda3c904
 	k8s.io/metrics v0.25.0
 )
 
