module github.com/luqmanMohammed/eventsrunner-k8s-sensor

go 1.18

require (
	github.com/spf13/cobra v1.5.0
	github.com/spf13/viper v1.10.1
	k8s.io/api v0.25.3
	k8s.io/apiextensions-apiserver v0.25.0
<<<<<<< HEAD
	k8s.io/apimachinery v0.25.0
	k8s.io/client-go v0.25.0
	k8s.io/klog/v2 v2.80.1
=======
	k8s.io/apimachinery v0.25.3
	k8s.io/client-go v0.25.3
	k8s.io/klog/v2 v2.80.0
>>>>>>> 78ea6f77
	k8s.io/metrics v0.25.0
)

require (
	github.com/PuerkitoBio/purell v1.1.1 // indirect
	github.com/PuerkitoBio/urlesc v0.0.0-20170810143723-de5bf2ad4578 // indirect
	github.com/davecgh/go-spew v1.1.1 // indirect
	github.com/emicklei/go-restful/v3 v3.8.0 // indirect
	github.com/fsnotify/fsnotify v1.5.1 // indirect
	github.com/go-logr/logr v1.2.3 // indirect
	github.com/go-openapi/jsonpointer v0.19.5 // indirect
	github.com/go-openapi/jsonreference v0.19.5 // indirect
	github.com/go-openapi/swag v0.19.14 // indirect
	github.com/gogo/protobuf v1.3.2 // indirect
	github.com/golang/protobuf v1.5.2 // indirect
	github.com/google/gnostic v0.5.7-v3refs // indirect
	github.com/google/go-cmp v0.5.8 // indirect
	github.com/google/gofuzz v1.1.0 // indirect
	github.com/hashicorp/hcl v1.0.0 // indirect
	github.com/imdario/mergo v0.3.6 // indirect
	github.com/inconshreveable/mousetrap v1.0.0 // indirect
	github.com/josharian/intern v1.0.0 // indirect
	github.com/json-iterator/go v1.1.12 // indirect
	github.com/magiconair/properties v1.8.5 // indirect
	github.com/mailru/easyjson v0.7.6 // indirect
	github.com/mitchellh/mapstructure v1.4.3 // indirect
	github.com/modern-go/concurrent v0.0.0-20180306012644-bacd9c7ef1dd // indirect
	github.com/modern-go/reflect2 v1.0.2 // indirect
	github.com/munnerz/goautoneg v0.0.0-20191010083416-a7dc8b61c822 // indirect
	github.com/pelletier/go-toml v1.9.4 // indirect
	github.com/spf13/afero v1.6.0 // indirect
	github.com/spf13/cast v1.4.1 // indirect
	github.com/spf13/jwalterweatherman v1.1.0 // indirect
	github.com/spf13/pflag v1.0.5 // indirect
	github.com/subosito/gotenv v1.2.0 // indirect
	golang.org/x/net v0.0.0-20220722155237-a158d28d115b // indirect
	golang.org/x/oauth2 v0.0.0-20211104180415-d3ed0bb246c8 // indirect
	golang.org/x/sys v0.0.0-20220722155257-8c9f86f7a55f // indirect
	golang.org/x/term v0.0.0-20210927222741-03fcf44c2211 // indirect
	golang.org/x/text v0.3.7 // indirect
	golang.org/x/time v0.0.0-20220210224613-90d013bbcef8 // indirect
	google.golang.org/appengine v1.6.7 // indirect
	google.golang.org/protobuf v1.28.0 // indirect
	gopkg.in/inf.v0 v0.9.1 // indirect
	gopkg.in/ini.v1 v1.66.2 // indirect
	gopkg.in/yaml.v2 v2.4.0 // indirect
	gopkg.in/yaml.v3 v3.0.1 // indirect
	k8s.io/kube-openapi v0.0.0-20220803162953-67bda5d908f1 // indirect
	k8s.io/utils v0.0.0-20220728103510-ee6ede2d64ed // indirect
	sigs.k8s.io/json v0.0.0-20220713155537-f223a00ba0e2 // indirect
	sigs.k8s.io/structured-merge-diff/v4 v4.2.3 // indirect
	sigs.k8s.io/yaml v1.2.0 // indirect
)

replace github.com/spf13/viper => github.com/spf13/viper v1.10.1<|MERGE_RESOLUTION|>--- conflicted
+++ resolved
@@ -7,15 +7,9 @@
 	github.com/spf13/viper v1.10.1
 	k8s.io/api v0.25.3
 	k8s.io/apiextensions-apiserver v0.25.0
-<<<<<<< HEAD
-	k8s.io/apimachinery v0.25.0
-	k8s.io/client-go v0.25.0
-	k8s.io/klog/v2 v2.80.1
-=======
 	k8s.io/apimachinery v0.25.3
 	k8s.io/client-go v0.25.3
-	k8s.io/klog/v2 v2.80.0
->>>>>>> 78ea6f77
+	k8s.io/klog/v2 v2.80.1
 	k8s.io/metrics v0.25.0
 )
 
